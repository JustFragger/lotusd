--- conflicted
+++ resolved
@@ -33,11 +33,8 @@
     connect_nodes,
     wait_until,
 )
-<<<<<<< HEAD
 from test_framework.blocktools import SUBSIDY
-=======
 from test_framework.wallet_util import bytes_to_wif
->>>>>>> 51eafd40
 
 import time
 from decimal import Decimal

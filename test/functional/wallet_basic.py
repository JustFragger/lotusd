#!/usr/bin/env python3
# Copyright (c) 2014-2019 The Bitcoin Core developers
# Distributed under the MIT software license, see the accompanying
# file COPYING or http://www.opensource.org/licenses/mit-license.php.
"""Test the wallet."""
from decimal import Decimal

<<<<<<< HEAD
from test_framework.blocktools import SUBSIDY
from test_framework.messages import FromHex, CTransaction
=======
from test_framework.messages import CTransaction, FromHex
>>>>>>> a331135a
from test_framework.test_framework import BitcoinTestFramework
from test_framework.util import (
    assert_array_result,
    assert_equal,
    assert_fee_amount,
    assert_raises_rpc_error,
    connect_nodes,
    count_bytes,
)
from test_framework.wallet_util import test_address


class WalletTest(BitcoinTestFramework):
    def set_test_params(self):
        self.num_nodes = 4
        self.setup_clean_chain = True
        self.extra_args = [
            ["-acceptnonstdtxn=1"],
        ] * self.num_nodes
        self.supports_cli = False

    def skip_test_if_missing_module(self):
        self.skip_if_no_wallet()

    def setup_network(self):
        self.setup_nodes()
        # Only need nodes 0-2 running at start of test
        self.stop_node(3)
        connect_nodes(self.nodes[0], self.nodes[1])
        connect_nodes(self.nodes[1], self.nodes[2])
        connect_nodes(self.nodes[0], self.nodes[2])
        self.sync_all(self.nodes[0:3])

    def check_fee_amount(self, curr_balance,
                         balance_with_fee, fee_per_byte, tx_size):
        """Return curr_balance after asserting the fee was in range"""
        fee = balance_with_fee - curr_balance
        assert_fee_amount(fee, tx_size, fee_per_byte * 1000)
        return curr_balance

    def run_test(self):
        # Check that there's no UTXO on none of the nodes
        assert_equal(len(self.nodes[0].listunspent()), 0)
        assert_equal(len(self.nodes[1].listunspent()), 0)
        assert_equal(len(self.nodes[2].listunspent()), 0)

        self.log.info("Mining blocks...")

        self.nodes[0].generate(1)

        walletinfo = self.nodes[0].getwalletinfo()
        assert_equal(walletinfo['immature_balance'], SUBSIDY)
        assert_equal(walletinfo['balance'], 0)

        self.sync_all(self.nodes[0:3])
        self.nodes[1].generate(101)
        self.sync_all(self.nodes[0:3])

        assert_equal(self.nodes[0].getbalance(), SUBSIDY)
        assert_equal(self.nodes[1].getbalance(), SUBSIDY)
        assert_equal(self.nodes[2].getbalance(), 0)

        # Check that only first and second nodes have UTXOs
        utxos = self.nodes[0].listunspent()
        assert_equal(len(utxos), 1)
        assert_equal(len(self.nodes[1].listunspent()), 1)
        assert_equal(len(self.nodes[2].listunspent()), 0)

        self.log.info("test gettxout")
        confirmed_txid, confirmed_index = utxos[0]["txid"], utxos[0]["vout"]
        # First, outputs that are unspent both in the chain and in the
        # mempool should appear with or without include_mempool
        txout = self.nodes[0].gettxout(
            txid=confirmed_txid, n=confirmed_index, include_mempool=False)
        assert_equal(txout['value'], SUBSIDY)
        txout = self.nodes[0].gettxout(
            txid=confirmed_txid, n=confirmed_index, include_mempool=True)
        assert_equal(txout['value'], SUBSIDY)

        # Send 110 Lotus from 0 to 2 using sendtoaddress call.
        self.nodes[0].sendtoaddress(self.nodes[2].getnewaddress(), Decimal('110'))
        mempool_txid = self.nodes[0].sendtoaddress(
            self.nodes[2].getnewaddress(), Decimal('100'))

        self.log.info("test gettxout (second part)")
        # utxo spent in mempool should be visible if you exclude mempool
        # but invisible if you include mempool
        txout = self.nodes[0].gettxout(confirmed_txid, confirmed_index, False)
        assert_equal(txout['value'], SUBSIDY)
        txout = self.nodes[0].gettxout(confirmed_txid, confirmed_index, True)
        assert txout is None
        # new utxo from mempool should be invisible if you exclude mempool
        # but visible if you include mempool
        txout = self.nodes[0].gettxout(mempool_txid, 0, False)
        assert txout is None
        txout1 = self.nodes[0].gettxout(mempool_txid, 0, True)
        txout2 = self.nodes[0].gettxout(mempool_txid, 1, True)
        # note the mempool tx will have randomly assigned indices
        # but 100 Lotus will go to node2 and the rest will go to node0
        balance = self.nodes[0].getbalance()
        assert_equal(set([txout1['value'], txout2['value']]),
                     set([Decimal('100'), balance]))
        walletinfo = self.nodes[0].getwalletinfo()
        assert_equal(walletinfo['immature_balance'], 0)

        # Have node0 mine a block, thus it will collect its own fee.
        self.nodes[0].generate(1)
        self.sync_all(self.nodes[0:3])

        # Exercise locking of unspent outputs
        unspent_0 = self.nodes[2].listunspent()[0]
        unspent_0 = {"txid": unspent_0["txid"], "vout": unspent_0["vout"]}
        assert_raises_rpc_error(-8, "Invalid parameter, expected locked output",
                                self.nodes[2].lockunspent, True, [unspent_0])
        self.nodes[2].lockunspent(False, [unspent_0])
        assert_raises_rpc_error(-8, "Invalid parameter, output already locked",
                                self.nodes[2].lockunspent, False, [unspent_0])
        assert_raises_rpc_error(-6, "Insufficient funds",
                                self.nodes[2].sendtoaddress, self.nodes[2].getnewaddress(), Decimal('200'))
        assert_equal([unspent_0], self.nodes[2].listlockunspent())
        self.nodes[2].lockunspent(True, [unspent_0])
        assert_equal(len(self.nodes[2].listlockunspent()), 0)
        assert_raises_rpc_error(-8, "txid must be of length 64 (not 34, for '0000000000000000000000000000000000')",
                                self.nodes[2].lockunspent, False,
                                [{"txid": "0000000000000000000000000000000000", "vout": 0}])
        assert_raises_rpc_error(-8, "txid must be hexadecimal string (not 'ZZZ0000000000000000000000000000000000000000000000000000000000000')",
                                self.nodes[2].lockunspent, False,
                                [{"txid": "ZZZ0000000000000000000000000000000000000000000000000000000000000", "vout": 0}])
        assert_raises_rpc_error(-8, "Invalid parameter, unknown transaction",
                                self.nodes[2].lockunspent, False,
                                [{"txid": "0000000000000000000000000000000000000000000000000000000000000000", "vout": 0}])
        assert_raises_rpc_error(-8, "Invalid parameter, vout index out of bounds",
                                self.nodes[2].lockunspent, False, [{"txid": unspent_0["txid"], "vout": 999}])

        # The lock on a manually selected output is ignored
        unspent_0 = self.nodes[1].listunspent()[0]
        self.nodes[1].lockunspent(False, [unspent_0])
        tx = self.nodes[1].createrawtransaction(
            [unspent_0], {self.nodes[1].getnewaddress(): Decimal('100')})
        tx = self.nodes[1].fundrawtransaction(tx)['hex']
        self.nodes[1].fundrawtransaction(tx, {"lockUnspents": True})

        # fundrawtransaction can lock an input
        self.nodes[1].lockunspent(True, [unspent_0])
        assert_equal(len(self.nodes[1].listlockunspent()), 0)
        tx = self.nodes[1].fundrawtransaction(
            tx, {"lockUnspents": True})['hex']
        assert_equal(len(self.nodes[1].listlockunspent()), 1)

        # Send transaction
        tx = self.nodes[1].signrawtransactionwithwallet(tx)["hex"]
        self.nodes[1].sendrawtransaction(tx)
        assert_equal(len(self.nodes[1].listlockunspent()), 0)

        # Have node1 generate 100 blocks (so node0 can recover the fee)
        self.nodes[1].generate(100)
        self.sync_all(self.nodes[0:3])

        # node0 should end up with 520 Lotus in block rewards plus fees, but
        # minus the 210 plus fees sent to node2 and the burnt fees.
        burned_fees = Decimal('0.000225')
        assert_equal(self.nodes[0].getbalance(), 2 * SUBSIDY - Decimal('210') - burned_fees)
        assert_equal(self.nodes[2].getbalance(), Decimal('210'))

        # Node0 should have two unspent outputs.
        # Create a couple of transactions to send them to node2, submit them through
        # node1, and make sure both node0 and node2 pick them up properly:
        node0utxos = self.nodes[0].listunspent(1)
        assert_equal(len(node0utxos), 2)

        # create both transactions
        txns_to_send = []
        for utxo in node0utxos:
            inputs = []
            outputs = {}
            inputs.append({"txid": utxo["txid"], "vout": utxo["vout"]})
            outputs[self.nodes[2].getnewaddress()] = utxo["amount"] - Decimal('10')
            raw_tx = self.nodes[0].createrawtransaction(inputs, outputs)
            txns_to_send.append(
                self.nodes[0].signrawtransactionwithwallet(raw_tx))

        # Have node 1 (miner) send the transactions
        self.nodes[1].sendrawtransaction(
            hexstring=txns_to_send[0]["hex"], maxfeerate=0)
        self.nodes[1].sendrawtransaction(
            hexstring=txns_to_send[1]["hex"], maxfeerate=0)

        # Have node1 mine a block to confirm transactions:
        self.nodes[1].generate(1)
        self.sync_all(self.nodes[0:3])

        assert_equal(self.nodes[0].getbalance(), 0)
        burned_fees = Decimal('0.000225')
        assert_equal(self.nodes[2].getbalance(), 2 * SUBSIDY - Decimal('20') - burned_fees)

        # Verify that a spent output cannot be locked anymore
        spent_0 = {"txid": node0utxos[0]["txid"],
                   "vout": node0utxos[0]["vout"]}
        assert_raises_rpc_error(-8, "Invalid parameter, expected unspent output",
                                self.nodes[0].lockunspent, False, [spent_0])

        # Send 100 Lotus normal
        old_balance = self.nodes[2].getbalance()
        address = self.nodes[0].getnewaddress("test")
        fee_per_byte = Decimal('0.1') / 1000
        self.nodes[2].settxfee(fee_per_byte * 1000)
        txid = self.nodes[2].sendtoaddress(address, Decimal('100'), "", "", False)
        self.nodes[2].generate(1)
        self.sync_all(self.nodes[0:3])
        ctx = FromHex(CTransaction(),
                      self.nodes[2].gettransaction(txid)['hex'])

        node_2_bal = self.check_fee_amount(self.nodes[2].getbalance(), old_balance - Decimal('100'),
                                           fee_per_byte, ctx.billable_size())
        assert_equal(self.nodes[0].getbalance(), Decimal('100'))

        # Send 100 Lotus with subtract fee from amount
        txid = self.nodes[2].sendtoaddress(address, Decimal('100'), "", "", True)
        self.nodes[2].generate(1)
        self.sync_all(self.nodes[0:3])
        node_2_bal -= Decimal('100')
        assert_equal(self.nodes[2].getbalance(), node_2_bal)
        node_0_bal = self.check_fee_amount(self.nodes[0].getbalance(), Decimal('200'),
            fee_per_byte, count_bytes(self.nodes[2].gettransaction(txid)['hex']))

        # Sendmany 100 Lotus
        txid = self.nodes[2].sendmany('', {address: Decimal('100')}, 0, "", [])
        self.nodes[2].generate(1)
        self.sync_all(self.nodes[0:3])
        node_0_bal += Decimal('100')
        ctx = FromHex(CTransaction(),
                      self.nodes[2].gettransaction(txid)['hex'])
        node_2_bal = self.check_fee_amount(self.nodes[2].getbalance(
        ), node_2_bal - Decimal('100'), fee_per_byte, ctx.billable_size())
        assert_equal(self.nodes[0].getbalance(), node_0_bal)

        # Sendmany 100 Lotus with subtract fee from amount
        txid = self.nodes[2].sendmany('', {address: Decimal('100')}, 0, "", [address])
        self.nodes[2].generate(1)
        self.sync_all(self.nodes[0:3])
        node_2_bal -= Decimal('100')
        assert_equal(self.nodes[2].getbalance(), node_2_bal)
        ctx = FromHex(CTransaction(),
                      self.nodes[2].gettransaction(txid)['hex'])
        node_0_bal = self.check_fee_amount(self.nodes[0].getbalance(
        ), node_0_bal + Decimal('100'), fee_per_byte, ctx.billable_size())

        self.start_node(3, self.extra_args[3])
        connect_nodes(self.nodes[0], self.nodes[3])
        self.sync_all()

        # check if we can list zero value tx as available coins
        # 1. create raw_tx
        # 2. hex-changed one output to 0.0
        # 3. sign and send
        # 4. check if recipient (node0) can list the zero value tx
        usp = self.nodes[1].listunspent(
            query_options={'minimumAmount': str(SUBSIDY - Decimal('0.2'))})[0]
        inputs = [{"txid": usp['txid'], "vout": usp['vout']}]
        outputs = {self.nodes[1].getnewaddress(): SUBSIDY - Decimal('0.2'),
                   self.nodes[0].getnewaddress(): Decimal('1111')}

        rawTx = self.nodes[1].createrawtransaction(inputs, outputs).replace(
            "c0833842", "00000000")  # replace 1111 with 0.0 (int32)
        signed_raw_tx = self.nodes[1].signrawtransactionwithwallet(rawTx)
        decoded_raw_tx = self.nodes[1].decoderawtransaction(
            signed_raw_tx['hex'])
        zero_value_txid = decoded_raw_tx['txid']
        self.nodes[1].sendrawtransaction(signed_raw_tx['hex'])

        self.sync_all()
        self.nodes[1].generate(1)  # mine a block
        self.sync_all()

        # zero value tx must be in listunspents output
        unspent_txs = self.nodes[0].listunspent()
        found = False
        for uTx in unspent_txs:
            if uTx['txid'] == zero_value_txid:
                found = True
                assert_equal(uTx['amount'], Decimal('0'))
        assert found

        # do some -walletbroadcast tests
        self.stop_nodes()
        self.start_node(0, self.extra_args[0] + ["-walletbroadcast=0"])
        self.start_node(1, self.extra_args[1] + ["-walletbroadcast=0"])
        self.start_node(2, self.extra_args[2] + ["-walletbroadcast=0"])
        connect_nodes(self.nodes[0], self.nodes[1])
        connect_nodes(self.nodes[1], self.nodes[2])
        connect_nodes(self.nodes[0], self.nodes[2])
        self.sync_all(self.nodes[0:3])

        txid_not_broadcast = self.nodes[0].sendtoaddress(
            self.nodes[2].getnewaddress(), Decimal('20'))
        tx_obj_not_broadcast = self.nodes[0].gettransaction(txid_not_broadcast)
        self.nodes[1].generate(1)  # mine a block, tx should not be in there
        self.sync_all(self.nodes[0:3])
        # should not be changed because tx was not broadcasted
        assert_equal(self.nodes[2].getbalance(), node_2_bal)

        # now broadcast from another node, mine a block, sync, and check the
        # balance
        self.nodes[1].sendrawtransaction(tx_obj_not_broadcast['hex'])
        self.nodes[1].generate(1)
        self.sync_all(self.nodes[0:3])
        node_2_bal += Decimal('20')
        tx_obj_not_broadcast = self.nodes[0].gettransaction(txid_not_broadcast)
        assert_equal(self.nodes[2].getbalance(), node_2_bal)

        # create another tx
        txid_not_broadcast = self.nodes[0].sendtoaddress(
            self.nodes[2].getnewaddress(), Decimal('20'))

        # restart the nodes with -walletbroadcast=1
        self.stop_nodes()
        self.start_node(0, self.extra_args[0])
        self.start_node(1, self.extra_args[1])
        self.start_node(2, self.extra_args[2])
        connect_nodes(self.nodes[0], self.nodes[1])
        connect_nodes(self.nodes[1], self.nodes[2])
        connect_nodes(self.nodes[0], self.nodes[2])
        self.sync_blocks(self.nodes[0:3])

        self.nodes[0].generate(1)
        self.sync_blocks(self.nodes[0:3])
        node_2_bal += Decimal('20')

        # tx should be added to balance because after restarting the nodes tx
        # should be broadcasted
        assert_equal(self.nodes[2].getbalance(), node_2_bal)

        # send a tx with value in a string (PR#6380 +)
        txid = self.nodes[0].sendtoaddress(self.nodes[2].getnewaddress(), "200")
        tx_obj = self.nodes[0].gettransaction(txid)
        assert_equal(tx_obj['amount'], Decimal('-200'))

        txid = self.nodes[0].sendtoaddress(
            self.nodes[2].getnewaddress(), "0.01")
        tx_obj = self.nodes[0].gettransaction(txid)
        assert_equal(tx_obj['amount'], Decimal('-0.01'))

        # check if JSON parser can handle scientific notation in strings
        txid = self.nodes[0].sendtoaddress(
            self.nodes[2].getnewaddress(), "1e-2")
        tx_obj = self.nodes[0].gettransaction(txid)
        assert_equal(tx_obj['amount'], Decimal('-0.01'))

        # General checks for errors from incorrect inputs
        # This will raise an exception because the amount is negative
        assert_raises_rpc_error(-3,
                                "Amount out of range",
                                self.nodes[0].sendtoaddress,
                                self.nodes[2].getnewaddress(),
                                "-1")

        # This will raise an exception because the amount type is wrong
        assert_raises_rpc_error(-3, "Invalid amount",
                                self.nodes[0].sendtoaddress, self.nodes[2].getnewaddress(), "1f-2")

        # This will raise an exception since generate does not accept a string
        assert_raises_rpc_error(-1, "not an integer",
                                self.nodes[0].generate, "200")

        # This will raise an exception for the invalid private key format
        assert_raises_rpc_error(-5,
                                "Invalid private key encoding",
                                self.nodes[0].importprivkey,
                                "invalid")

        # This will raise an exception for importing an address with the PS2H
        # flag
        temp_address = self.nodes[1].getnewaddress()
        assert_raises_rpc_error(-5,
                                "Cannot use the p2sh flag with an address - use a script instead",
                                self.nodes[0].importaddress,
                                temp_address,
                                "label",
                                False,
                                True)

        # This will raise an exception for attempting to dump the private key
        # of an address you do not own
        assert_raises_rpc_error(-4,
                                "Private key for address",
                                self.nodes[0].dumpprivkey,
                                temp_address)

        # This will raise an exception for attempting to get the private key of
        # an invalid Bitcoin address
        assert_raises_rpc_error(-5,
                                "Invalid Bitcoin address",
                                self.nodes[0].dumpprivkey,
                                "invalid")

        # This will raise an exception for attempting to set a label for an
        # invalid Bitcoin address
        assert_raises_rpc_error(-5,
                                "Invalid Bitcoin address",
                                self.nodes[0].setlabel,
                                "invalid address",
                                "label")

        # This will raise an exception for importing an invalid address
        assert_raises_rpc_error(-5,
                                "Invalid Bitcoin address or script",
                                self.nodes[0].importaddress,
                                "invalid")

        # This will raise an exception for attempting to import a pubkey that
        # isn't in hex
        assert_raises_rpc_error(-5,
                                "Pubkey must be a hex string",
                                self.nodes[0].importpubkey,
                                "not hex")

        # This will raise an exception for importing an invalid pubkey
        assert_raises_rpc_error(-5,
                                "Pubkey is not a valid public key",
                                self.nodes[0].importpubkey,
                                "5361746f736869204e616b616d6f746f")

        # Import address and private key to check correct behavior of spendable unspents
        # 1. Send some coins to generate new UTXO
        address_to_import = self.nodes[2].getnewaddress()
        txid = self.nodes[0].sendtoaddress(address_to_import, 1)
        self.nodes[0].generate(1)
        self.sync_all(self.nodes[0:3])

        # 2. Import address from node2 to node1
        self.nodes[1].importaddress(address_to_import)

        # 3. Validate that the imported address is watch-only on node1
        assert self.nodes[1].getaddressinfo(address_to_import)["iswatchonly"]

        # 4. Check that the unspents after import are not spendable
        assert_array_result(self.nodes[1].listunspent(),
                            {"address": address_to_import},
                            {"spendable": False})

        # 5. Import private key of the previously imported address on node1
        priv_key = self.nodes[2].dumpprivkey(address_to_import)
        self.nodes[1].importprivkey(priv_key)

        # 6. Check that the unspents are now spendable on node1
        assert_array_result(self.nodes[1].listunspent(),
                            {"address": address_to_import},
                            {"spendable": True})

        # Mine a block from node0 to an address from node1
        coinbase_addr = self.nodes[1].getnewaddress()
        block_hash = self.nodes[0].generatetoaddress(1, coinbase_addr)[0]
        coinbase_txid = self.nodes[0].getblock(block_hash)['tx'][0]
        self.sync_all(self.nodes[0:3])

        # Check that the txid and balance is found by node1
        self.nodes[1].gettransaction(coinbase_txid)

        # check if wallet or blockchain maintenance changes the balance
        self.sync_all(self.nodes[0:3])
        blocks = self.nodes[0].generate(2)
        self.sync_all(self.nodes[0:3])
        balance_nodes = [self.nodes[i].getbalance() for i in range(3)]
        block_count = self.nodes[0].getblockcount()

        # Check modes:
        #   - True: unicode escaped as \u....
        #   - False: unicode directly as UTF-8
        for mode in [True, False]:
            self.nodes[0].rpc.ensure_ascii = mode
            # unicode check: Basic Multilingual Plane, Supplementary Plane
            # respectively
            for label in [u'рыба', u'𝅘𝅥𝅯']:
                addr = self.nodes[0].getnewaddress()
                self.nodes[0].setlabel(addr, label)
                test_address(self.nodes[0], addr, labels=[label])
                assert label in self.nodes[0].listlabels()
        # restore to default
        self.nodes[0].rpc.ensure_ascii = True

        # maintenance tests
        maintenance = [
            '-rescan',
            '-reindex',
        ]
        chainlimit = 6
        for m in maintenance:
            self.log.info("check " + m)
            self.stop_nodes()
            # set lower ancestor limit for later
            self.start_node(
                0, self.extra_args[0] + [m, "-limitancestorcount=" + str(chainlimit)])
            self.start_node(
                1, self.extra_args[1] + [m, "-limitancestorcount=" + str(chainlimit)])
            self.start_node(
                2, self.extra_args[2] + [m, "-limitancestorcount=" + str(chainlimit)])
            if m == '-reindex':
                # reindex will leave rpc warm up "early"; Wait for it to finish
                self.wait_until(
                    lambda: [block_count] * 3 ==
                            [self.nodes[i].getblockcount() for i in range(3)])
            assert_equal(balance_nodes,
                         [self.nodes[i].getbalance() for i in range(3)])

        # Exercise listsinceblock with the last two blocks
        coinbase_tx_1 = self.nodes[0].listsinceblock(blocks[0])
        assert_equal(coinbase_tx_1["lastblock"], blocks[1])
        assert_equal(len(coinbase_tx_1["transactions"]), 1)
        assert_equal(coinbase_tx_1["transactions"][0]["blockhash"], blocks[1])
        assert_equal(len(self.nodes[0].listsinceblock(
            blocks[1])["transactions"]), 0)

        # ==Check that wallet prefers to use coins that don't exceed mempool li

        # Get all non-zero utxos together
        chain_addrs = [self.nodes[0].getnewaddress(
        ), self.nodes[0].getnewaddress()]
        singletxid = self.nodes[0].sendtoaddress(
            chain_addrs[0], self.nodes[0].getbalance(), "", "", True)
        self.nodes[0].generate(1)
        node0_balance = self.nodes[0].getbalance()
        # Split into two chains
        rawtx = self.nodes[0].createrawtransaction([{"txid": singletxid, "vout": 0}], {
                                                   chain_addrs[0]: node0_balance / 2 - Decimal('1'), chain_addrs[1]: node0_balance / 2 - Decimal('1')})
        signedtx = self.nodes[0].signrawtransactionwithwallet(rawtx)
        singletxid = self.nodes[0].sendrawtransaction(
            hexstring=signedtx["hex"], maxfeerate=0)
        self.nodes[0].generate(1)

        # Make a long chain of unconfirmed payments without hitting mempool limit
        # Each tx we make leaves only one output of change on a chain 1 longer
        # Since the amount to send is always much less than the outputs, we only ever need one output
        # So we should be able to generate exactly chainlimit txs for each
        # original output
        sending_addr = self.nodes[1].getnewaddress()
        txid_list = []
        for _ in range(chainlimit * 2):
            txid_list.append(self.nodes[0].sendtoaddress(
                sending_addr, Decimal('0.01')))
        assert_equal(self.nodes[0].getmempoolinfo()['size'], chainlimit * 2)
        assert_equal(len(txid_list), chainlimit * 2)

        # Without walletrejectlongchains, we will still generate a txid
        # The tx will be stored in the wallet but not accepted to the mempool
        extra_txid = self.nodes[0].sendtoaddress(
            sending_addr, Decimal('0.01'))
        assert extra_txid not in self.nodes[0].getrawmempool()
        assert extra_txid in [tx["txid"]
                              for tx in self.nodes[0].listtransactions()]
        self.nodes[0].abandontransaction(extra_txid)
        total_txs = len(self.nodes[0].listtransactions("*", 99999))

        # Try with walletrejectlongchains
        # Double chain limit but require combining inputs, so we pass
        # SelectCoinsMinConf
        self.stop_node(0)
        self.start_node(0,
                        self.extra_args[0] + ["-walletrejectlongchains",
                                              "-limitancestorcount=" + str(2 * chainlimit)])

        # wait until the wallet has submitted all transactions to the mempool
        self.wait_until(
            lambda: len(self.nodes[0].getrawmempool()) == chainlimit * 2)

        # Prevent potential race condition when calling wallet RPCs right after
        # restart
        self.nodes[0].syncwithvalidationinterfacequeue()

        node0_balance = self.nodes[0].getbalance()
        # With walletrejectlongchains we will not create the tx and store it in
        # our wallet.
        assert_raises_rpc_error(-6, "Transaction has too long of a mempool chain",
                                self.nodes[0].sendtoaddress, sending_addr, node0_balance - Decimal('1'))

        # Verify nothing new in wallet
        assert_equal(total_txs, len(
            self.nodes[0].listtransactions("*", 99999)))

        # Test getaddressinfo on external address. Note that these addresses
        # are taken from disablewallet.py
        assert_raises_rpc_error(-5, "Invalid address",
                                self.nodes[0].getaddressinfo, "3J98t1WpEZ73CNmQviecrnyiWrnqRhWNLy")
        address_info = self.nodes[0].getaddressinfo(
            "mneYUmWYsuk7kySiURxCi3AGxrAqZxLgPZ")
        assert_equal(address_info['address'],
                     "ecregtest:qp8rs4qyd3aazk22eyzwg7fmdfzmxm02pyprkfhvm4")
        assert_equal(address_info["scriptPubKey"],
                     "76a9144e3854046c7bd1594ac904e4793b6a45b36dea0988ac")
        assert not address_info["ismine"]
        assert not address_info["iswatchonly"]
        assert not address_info["isscript"]
        assert not address_info["ischange"]

        # Test getaddressinfo 'ischange' field on change address.
        self.nodes[0].generate(1)
        destination = self.nodes[1].getnewaddress()
        txid = self.nodes[0].sendtoaddress(destination, 0.123)
        tx = self.nodes[0].decoderawtransaction(
            self.nodes[0].gettransaction(txid)['hex'])
        output_addresses = [vout['scriptPubKey']['addresses'][0]
                            for vout in tx["vout"]]
        assert len(output_addresses) > 1
        for address in output_addresses:
            ischange = self.nodes[0].getaddressinfo(address)['ischange']
            assert_equal(ischange, address != destination)
            if ischange:
                change = address
        self.nodes[0].setlabel(change, 'foobar')
        assert_equal(self.nodes[0].getaddressinfo(change)['ischange'], False)

        # Test gettransaction response with different arguments.
        self.log.info(
            "Testing gettransaction response with different arguments...")
        self.nodes[0].setlabel(change, 'baz')
        baz = self.nodes[0].listtransactions(label="baz", count=1)[0]
        expected_receive_vout = {"label": "baz",
                                 "address": baz["address"],
                                 "amount": baz["amount"],
                                 "category": baz["category"],
                                 "vout": baz["vout"]}
        expected_fields = frozenset({'amount',
                                     'confirmations',
                                     'details',
                                     'fee',
                                     'hex',
                                     'time',
                                     'timereceived',
                                     'trusted',
                                     'txid',
                                     'walletconflicts'})
        verbose_field = "decoded"
        expected_verbose_fields = expected_fields | {verbose_field}

        self.log.debug("Testing gettransaction response without verbose")
        tx = self.nodes[0].gettransaction(txid=txid)
        assert_equal(set([*tx]), expected_fields)
        assert_array_result(
            tx["details"], {
                "category": "receive"}, expected_receive_vout)

        self.log.debug(
            "Testing gettransaction response with verbose set to False")
        tx = self.nodes[0].gettransaction(txid=txid, verbose=False)
        assert_equal(set([*tx]), expected_fields)
        assert_array_result(
            tx["details"], {
                "category": "receive"}, expected_receive_vout)

        self.log.debug(
            "Testing gettransaction response with verbose set to True")
        tx = self.nodes[0].gettransaction(txid=txid, verbose=True)
        assert_equal(set([*tx]), expected_verbose_fields)
        assert_array_result(
            tx["details"], {
                "category": "receive"}, expected_receive_vout)
        assert_equal(
            tx[verbose_field],
            self.nodes[0].decoderawtransaction(
                tx["hex"]))


if __name__ == '__main__':
    WalletTest().main()<|MERGE_RESOLUTION|>--- conflicted
+++ resolved
@@ -5,12 +5,8 @@
 """Test the wallet."""
 from decimal import Decimal
 
-<<<<<<< HEAD
 from test_framework.blocktools import SUBSIDY
-from test_framework.messages import FromHex, CTransaction
-=======
 from test_framework.messages import CTransaction, FromHex
->>>>>>> a331135a
 from test_framework.test_framework import BitcoinTestFramework
 from test_framework.util import (
     assert_array_result,

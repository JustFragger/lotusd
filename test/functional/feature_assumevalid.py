#!/usr/bin/env python3
# Copyright (c) 2014-2019 The Bitcoin Core developers
# Distributed under the MIT software license, see the accompanying
# file COPYING or http://www.opensource.org/licenses/mit-license.php.
"""Test logic for skipping signature validation on old blocks.

Test logic for skipping signature validation on blocks which we've assumed
valid (https://github.com/bitcoin/bitcoin/pull/9484)

We build a chain that includes and invalid signature for one of the
transactions:

    0:        genesis block
    1:        block 1 with coinbase transaction output.
    2-101:    bury that block with 100 blocks so the coinbase transaction
              output can be spent
    102:      a block containing a transaction spending the coinbase
              transaction output. The transaction has an invalid signature.
    103-3802: bury the bad block with just over two weeks' worth of blocks
              (3802 blocks)

Start three nodes:

    - node0 has no -assumevalid parameter. Try to sync to block 2202. It will
      reject block 102 and only sync as far as block 101
    - node1 has -assumevalid set to the hash of block 102. Try to sync to
      block 2202. node1 will sync all the way to block 2202.
    - node2 has -assumevalid set to the hash of block 102. Try to sync to
      block 200. node2 will reject block 102 since it's assumed valid, but it
      isn't buried by at least two weeks' work.
"""
import time

<<<<<<< HEAD
from test_framework.blocktools import create_block, create_coinbase, SUBSIDY, prepare_block
=======
from test_framework.blocktools import create_block, create_coinbase
>>>>>>> a331135a
from test_framework.key import ECKey
from test_framework.messages import (
    CBlockHeader,
    COutPoint,
    CTransaction,
    CTxIn,
    CTxOut,
    msg_block,
    msg_headers,
    COIN,
)
from test_framework.p2p import P2PInterface
from test_framework.script import OP_TRUE, CScript
from test_framework.test_framework import BitcoinTestFramework
from test_framework.txtools import pad_tx
from test_framework.util import assert_equal

required_args = ["-allownonstdtxnconsensus=1"]


class BaseNode(P2PInterface):
    def send_header_for_blocks(self, new_blocks):
        headers_message = msg_headers()
        headers_message.headers = [CBlockHeader(b) for b in new_blocks]
        self.send_message(headers_message)


class AssumeValidTest(BitcoinTestFramework):
    def set_test_params(self):
        self.setup_clean_chain = True
        self.num_nodes = 3
        # Need a bit of extra time when running with the thread sanitizer
        self.rpc_timeout = 120
        self.extra_args = [required_args]

    def setup_network(self):
        self.add_nodes(3, [required_args]*3)
        # Start node0. We don't start the other nodes yet since
        # we need to pre-mine a block with an invalid transaction
        # signature so we can pass in the block hash as assumevalid.
        self.start_node(0)

    def send_blocks_until_disconnected(self, p2p_conn):
        """Keep sending blocks to the node until we're disconnected."""
        for i in range(len(self.blocks)):
            if not p2p_conn.is_connected:
                break
            try:
                p2p_conn.send_message(msg_block(self.blocks[i]))
            except IOError:
                assert not p2p_conn.is_connected
                break

    def assert_blockchain_height(self, node, height):
        """Wait until the blockchain is no longer advancing and verify it's reached the expected height."""
        last_height = node.getblock(node.getbestblockhash())['height']
        timeout = 10
        while True:
            time.sleep(0.25)
            current_height = node.getblock(node.getbestblockhash())['height']
            if current_height != last_height:
                last_height = current_height
                if timeout < 0:
                    assert False, "blockchain too short after timeout: {}".format(
                        current_height)
                timeout - 0.25
                continue
            elif current_height > height:
                assert False, "blockchain too long: {}".format(current_height)
            elif current_height == height:
                break

    def run_test(self):
        p2p0 = self.nodes[0].add_p2p_connection(BaseNode())

        # Build the blockchain
        self.tip = int(self.nodes[0].getbestblockhash(), 16)
        self.block_time = self.nodes[0].getblock(
            self.nodes[0].getbestblockhash())['time'] + 1

        self.blocks = []

        # Get a pubkey for the coinbase TXO
        coinbase_key = ECKey()
        coinbase_key.generate()
        coinbase_pubkey = coinbase_key.get_pubkey().get_bytes()

        # Create the first block with a coinbase output to our key
        height = 1
        block = create_block(self.tip, create_coinbase(
            height, coinbase_pubkey), height, self.block_time)
        self.blocks.append(block)
        self.block_time += 1
        prepare_block(block)
        # Save the coinbase for later
        self.block1 = block
        self.tip = block.sha256
        height += 1

        # Bury the block 100 deep so the coinbase output is spendable
        for _ in range(100):
            block = create_block(
                self.tip, create_coinbase(height), height, self.block_time)
            prepare_block(block)
            self.blocks.append(block)
            self.tip = block.sha256
            self.block_time += 1
            height += 1

        # Create a transaction spending the coinbase output with an invalid
        # (null) signature
        tx = CTransaction()
        tx.vin.append(
            CTxIn(COutPoint(self.block1.vtx[0].txid, 1), scriptSig=b""))
        tx.vout.append(CTxOut(int(SUBSIDY * COIN), CScript([OP_TRUE])))
        pad_tx(tx)
        tx.rehash()

        block102 = create_block(
            self.tip, create_coinbase(height), height, self.block_time)
        self.block_time += 1
        block102.vtx.extend([tx])
        prepare_block(block102)
        self.blocks.append(block102)
        self.tip = block102.sha256
        self.block_time += 1
        height += 1

        # Bury the assumed valid block 3802 deep
        for _ in range(3802):
            block = create_block(
                self.tip, create_coinbase(height), height, self.block_time)
            prepare_block(block)
            self.blocks.append(block)
            self.tip = block.sha256
            self.block_time += 1
            height += 1

        self.nodes[0].disconnect_p2ps()

        # Start node1 and node2 with assumevalid so they accept a block with a
        # bad signature.
        self.start_node(1, extra_args=["-assumevalid=" + hex(block102.sha256)] + required_args)
        self.start_node(2, extra_args=["-assumevalid=" + hex(block102.sha256)] + required_args)

        p2p0 = self.nodes[0].add_p2p_connection(BaseNode())
        p2p1 = self.nodes[1].add_p2p_connection(BaseNode())
        p2p2 = self.nodes[2].add_p2p_connection(BaseNode())

        # send header lists to all three nodes
        p2p0.send_header_for_blocks(self.blocks[0:2000])
        p2p0.send_header_for_blocks(self.blocks[2000:])
        p2p1.send_header_for_blocks(self.blocks[0:2000])
        p2p1.send_header_for_blocks(self.blocks[2000:])
        p2p2.send_header_for_blocks(self.blocks[0:200])

        # Send blocks to node0. Block 102 will be rejected.
        self.send_blocks_until_disconnected(p2p0)
        self.assert_blockchain_height(self.nodes[0], 101)

        # Send all blocks to node1. All blocks will be accepted.
        for i in range(3802):
            p2p1.send_message(msg_block(self.blocks[i]))
        # Syncing 2200 blocks can take a while on slow systems. Give it plenty
        # of time to sync.
        p2p1.sync_with_ping(960)
        assert_equal(self.nodes[1].getblock(
            self.nodes[1].getbestblockhash())['height'], 3802)

        # Send blocks to node2. Block 102 will be rejected.
        self.send_blocks_until_disconnected(p2p2)
        self.assert_blockchain_height(self.nodes[2], 101)


if __name__ == '__main__':
    AssumeValidTest().main()<|MERGE_RESOLUTION|>--- conflicted
+++ resolved
@@ -31,11 +31,7 @@
 """
 import time
 
-<<<<<<< HEAD
 from test_framework.blocktools import create_block, create_coinbase, SUBSIDY, prepare_block
-=======
-from test_framework.blocktools import create_block, create_coinbase
->>>>>>> a331135a
 from test_framework.key import ECKey
 from test_framework.messages import (
     CBlockHeader,

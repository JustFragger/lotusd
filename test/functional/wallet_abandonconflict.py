--- conflicted
+++ resolved
@@ -122,12 +122,7 @@
 
         # Restart the node with a higher min relay fee so the parent tx is no longer in mempool
         # TODO: redo with eviction
-<<<<<<< HEAD
-        self.stop_node(0)
-        self.start_node(0, extra_args=["-minrelaytxfee=0.01"])
-=======
-        self.restart_node(0, extra_args=["-minrelaytxfee=0.0001"])
->>>>>>> d7f7fe34
+        self.restart_node(0, extra_args=["-minrelaytxfee=0.01"])
         assert self.nodes[0].getmempoolinfo()['loaded']
 
         # Verify txs no longer in either node's mempool
@@ -162,12 +157,7 @@
 
         # Verify that even with a low min relay fee, the tx is not re-accepted
         # from wallet on startup once abandoned.
-<<<<<<< HEAD
-        self.stop_node(0)
-        self.start_node(0, extra_args=["-minrelaytxfee=0.001"])
-=======
-        self.restart_node(0, extra_args=["-minrelaytxfee=0.00001"])
->>>>>>> d7f7fe34
+        self.restart_node(0, extra_args=["-minrelaytxfee=0.001"])
         assert self.nodes[0].getmempoolinfo()['loaded']
 
         assert_equal(len(self.nodes[0].getrawmempool()), 0)
@@ -180,7 +170,8 @@
         # separately from other indices.
         self.nodes[0].sendrawtransaction(signed["hex"])
         newbalance = self.nodes[0].getbalance()
-        assert_equal(newbalance, balance - Decimal('2000') + Decimal('1499.998'))
+        assert_equal(newbalance, balance -
+                     Decimal('2000') + Decimal('1499.998'))
         balance = newbalance
 
         # Send child tx again so it is no longer abandoned.
@@ -191,12 +182,7 @@
         balance = newbalance
 
         # Reset to a higher relay fee so that we abandon a transaction
-<<<<<<< HEAD
-        self.stop_node(0)
-        self.start_node(0, extra_args=["-minrelaytxfee=0.01"])
-=======
-        self.restart_node(0, extra_args=["-minrelaytxfee=0.0001"])
->>>>>>> d7f7fe34
+        self.restart_node(0, extra_args=["-minrelaytxfee=0.01"])
         assert self.nodes[0].getmempoolinfo()['loaded']
         assert_equal(len(self.nodes[0].getrawmempool()), 0)
         newbalance = self.nodes[0].getbalance()

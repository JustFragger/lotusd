#!/usr/bin/env bash

export LC_ALL=C

set -euxo pipefail

: "${SDK_DL_REMOTE:=}"

usage() {
  echo "Usage: download-apple-sdk.sh dest_dir"
  echo "The SDK_DL_REMOTE environment variable should be set to a URL pointing to the folder containing the SDK archive, with no trailing /."
  echo "Output: prints the SDK file name"
}

if [ -z "${SDK_DL_REMOTE}" ] || [ $# -ne 1 ]; then
  usage
  exit 1
fi

DEST_DIR="$1"

: "${TOPLEVEL:=$(git rev-parse --show-toplevel)}"

OSX_SDK="Xcode-11.3.1-11C505-extracted-SDK-with-libcxx-headers.tar.gz"
OSX_SDK_SHA256="436df6dfc7073365d12f8ef6c1fdb060777c720602cc67c2dcf9a59d94290e38"

pushd "${DEST_DIR}" > /dev/null
if ! echo "${OSX_SDK_SHA256}  ${OSX_SDK}" | sha256sum --quiet -c > /dev/null 2>&1; then
  rm -f "${OSX_SDK}"
<<<<<<< HEAD
  wget -q https://bitcoincore.org/depends-sources/sdks/"${OSX_SDK}"
=======
  wget -q "${SDK_DL_REMOTE}/${OSX_SDK}"
>>>>>>> a331135a
  echo "${OSX_SDK_SHA256}  ${OSX_SDK}" | sha256sum --quiet -c
fi
popd > /dev/null

echo "${OSX_SDK}"<|MERGE_RESOLUTION|>--- conflicted
+++ resolved
@@ -27,11 +27,7 @@
 pushd "${DEST_DIR}" > /dev/null
 if ! echo "${OSX_SDK_SHA256}  ${OSX_SDK}" | sha256sum --quiet -c > /dev/null 2>&1; then
   rm -f "${OSX_SDK}"
-<<<<<<< HEAD
   wget -q https://bitcoincore.org/depends-sources/sdks/"${OSX_SDK}"
-=======
-  wget -q "${SDK_DL_REMOTE}/${OSX_SDK}"
->>>>>>> a331135a
   echo "${OSX_SDK_SHA256}  ${OSX_SDK}" | sha256sum --quiet -c
 fi
 popd > /dev/null

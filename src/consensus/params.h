--- conflicted
+++ resolved
@@ -59,36 +59,8 @@
 struct Params {
     BlockHash hashGenesisBlock;
     int nSubsidyHalvingInterval;
-<<<<<<< HEAD
-=======
-    /** Block height at which BIP16 becomes active */
-    int BIP16Height;
-    /** Block height and hash at which BIP34 becomes active */
-    int BIP34Height;
-    BlockHash BIP34Hash;
-    /** Block height at which BIP65 becomes active */
-    int BIP65Height;
-    /** Block height at which BIP66 becomes active */
-    int BIP66Height;
-    /** Block height at which CSV (BIP68, BIP112 and BIP113) becomes active */
-    int CSVHeight;
-    /** Block height at which UAHF kicks in */
-    int uahfHeight;
-    /** Block height at which the new DAA becomes active */
-    int daaHeight;
-    /** Block height at which the magnetic anomaly activation becomes active */
-    int magneticAnomalyHeight;
-    /** Block height at which the graviton activation becomes active */
-    int gravitonHeight;
-    /** Block height at which the phonon activation becomes active */
-    int phononHeight;
-    /** Unix time used for MTP activation of 15 Nov 2020 12:00:00 UTC upgrade */
-    int axionActivationTime;
-    /** Unix time used for MTP activation of 15 May 2021 12:00:00 UTC upgrade */
-    int tachyonActivationTime;
     /** Unix time used for MTP activation of 15 Nov 2021 12:00:00 UTC upgrade */
     int selectronActivationTime;
->>>>>>> f4afb35e
 
     /**
      * Don't warn about unknown BIP 9 activations below this height.

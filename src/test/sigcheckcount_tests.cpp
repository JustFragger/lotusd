--- conflicted
+++ resolved
@@ -96,8 +96,8 @@
 // set of flags for long-supported opcodes. The latter list is restricted to
 // the case with schnorr multisig turned on.
 static const std::vector<uint32_t> allflags{
-    SCRIPT_ENABLE_SIGHASH_FORKID,  // We're testing with signatures ending with
-                                   // 0x41, so we need this flag.
+    SCRIPT_ENABLE_SIGHASH_FORKID, // We're testing with signatures ending with
+                                  // 0x41, so we need this flag.
     STANDARD_SCRIPT_VERIFY_FLAGS,
     STANDARD_SCRIPT_VERIFY_FLAGS,
 };
@@ -316,10 +316,6 @@
 
     // Common example
     CHECK_VERIFYSCRIPT(CScript() << txsigschnorr,
-<<<<<<< HEAD
-                       CScript() << pub << OP_CHECKSIG,
-                       SCRIPT_ENABLE_SIGHASH_FORKID, 1);
-=======
                        CScript() << pub << OP_CHECKSIG, SCRIPT_VERIFY_NONE, 1);
 
     // Correct behaviour occurs for segwit recovery special case (which returns
@@ -341,7 +337,6 @@
                        CScript() << sigecdsa << msg << pub
                                  << OP_CHECKDATASIG /* scriptPubKey */,
                        SCRIPT_VERIFY_NONE, 2);
->>>>>>> 316527a8
 }
 
 BOOST_AUTO_TEST_SUITE_END()